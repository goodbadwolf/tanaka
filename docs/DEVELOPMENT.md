--- conflicted
+++ resolved
@@ -53,26 +53,16 @@
 
 ## 2. Prerequisites
 
-<<<<<<< HEAD
-| Tool    | Version | Purpose               | Required |
-| ------- | ------- | --------------------- | -------- |
-| Rust    | 1.83+   | Server development    | Yes      |
-| Node.js | 24+     | Extension development | Yes      |
-| pnpm    | 10.11+  | Package management    | Yes      |
-| SQLite  | 3.40+   | Database              | Yes      |
-| Firefox | 126+    | Extension testing     | Yes      |
-| Python  | 3.10+   | Build tools/scripts   | Yes      |
-| uv      | 0.5+    | Python pkg management | Yes      |
-=======
-| Tool     | Version | Purpose               |
-| -------- | ------- | --------------------- |
-| Rust     | 1.83+   | Server development    |
-| Node.js  | 24+     | Extension development |
-| pnpm     | 10.11+  | Package management    |
-| SQLite   | 3.40+   | Database              |
-| Firefox  | 126+    | Extension testing     |
-| SQLx CLI | Latest  | Database migrations   |
->>>>>>> 8d9217ac
+| Tool     | Version | Purpose               | Required |
+| -------- | ------- | --------------------- | -------- |
+| Rust     | 1.83+   | Server development    | Yes      |
+| Node.js  | 24+     | Extension development | Yes      |
+| pnpm     | 10.11+  | Package management    | Yes      |
+| SQLite   | 3.40+   | Database              | Yes      |
+| Firefox  | 126+    | Extension testing     | Yes      |
+| Python   | 3.10+   | Build tools/scripts   | Yes      |
+| uv       | 0.5+    | Python pkg management | Yes      |
+| SQLx CLI | Latest  | Database migrations   | Yes      |
 
 ### Automated Setup
 
@@ -131,7 +121,6 @@
 </details>
 
 <details>
-<<<<<<< HEAD
 <summary>4. Install Required Tools</summary>
 
 ```bash
@@ -167,13 +156,6 @@
 # CI testing locally
 brew install act         # Run GitHub Actions locally
 brew install podman      # Container runtime for act
-=======
-<summary>4. Install SQLx CLI</summary>
-
-```bash
-# Required for database migrations
-cargo install sqlx-cli --no-default-features --features sqlite
->>>>>>> 8d9217ac
 ```
 
 </details>
