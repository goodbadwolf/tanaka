# Tanaka Development Roadmap (v1.0)

This roadmap consolidates extension and server development, focusing on pending work with related changes grouped together.

## 🎯 Current Status

- **Completed**: Phase 1 (UI Migration), Phase 2 (Architecture), and Phase 3 (Critical Fixes) ✅
- **Current**: Phase 4 (UI Redesign & Testing) 🎨
- **Extension**: v0.5.0 with 85%+ test coverage, React/Preact UI, CRDT Web Worker, full permission management
- **Server**: Clean architecture with repositories, services, error handling, CRDT sync, complete security hardening

**🎉 MILESTONE**: All critical bugs fixed! Multi-device synchronization is fully functional. Now focusing on UI improvements and comprehensive testing.

---

## 🌿 Branch Strategy (Pending Work)

**⚠️ IMPORTANT: Always create feature branches with the exact names listed below. NEVER push directly to main.**

```
main
├── Phase 3: Critical Fixes (small atomic branches)
│   ├── fix/device-auth          # Fix device ID authentication preventing multi-device sync
│   ├── fix/server-persistence   # Restore state from DB on server restart
│   ├── fix/lamport-clock        # Fix server-side Lamport clock atomicity
│   ├── fix/queue-threshold      # Complete queue size threshold implementation
│   ├── fix/message-protocol     # Fix popup message protocol inconsistency
│   ├── fix/initial-sync         # Fix initial sync truncation beyond 100 tabs
│   ├── fix/rate-limiter-leak    # Fix rate limiter memory leak
│   ├── fix/cors-config          # Replace permissive CORS configuration
│   ├── fix/csp-manifest         # Add Content Security Policy
│   ├── fix/input-validation     # Add request validation and DOS prevention
│   ├── fix/permission-checks    # Add dynamic permission verification
│   ├── fix/sqlx-migrations      # Switch from runtime CREATE to SQLx migrations
│   ├── fix/operation-idempotency # Add idempotency to operation storage
│   ├── fix/operation-ids        # Fix operation ID collision issues
│   └── fix/crdt-materialization # Persist CRDT state to database tables
├── Phase 4: UI Redesign & Testing
└── Phase 5: Production Ready
```

---

## ✅ Phase 3: Critical Fixes (COMPLETE)

### Overview

Architecture review identified critical bugs that completely broke multi-device synchronization. All issues have been successfully resolved.

### 3.1 Core Functionality Fixes 🔴 **SHOWSTOPPERS**

These bugs prevent Tanaka from fulfilling its primary purpose:

#### `fix/device-auth` - Device ID Authentication Bug ✅
**Impact**: All devices forced to use same ID, making multi-device sync impossible  
**Fix**: Trust client-provided device_id instead of deriving from token  
**Status**: Completed in PR #74

#### `fix/server-persistence` - Server State Persistence ✅
**Impact**: Complete data loss on server restart  
**Fix**: Reload Lamport clock and operations from database on startup  
**Status**: Completed in PR #69

#### `fix/lamport-clock` - Lamport Clock Atomicity ✅
**Impact**: Race conditions cause incorrect operation ordering  
**Fix**: Use atomic compare-and-swap for server clock updates  
**Status**: Completed - Fixed using `compare_exchange_weak` for thread-safe updates

#### `fix/queue-threshold` - Queue Size Threshold ✅
**Impact**: Users wait up to 10s for sync after rapid changes  
**Fix**: Trigger immediate sync when queue exceeds threshold  
**Status**: Completed - Queue threshold now triggers immediate sync when 50+ operations pending

#### `fix/message-protocol` - Message Protocol Inconsistency ✅
**Impact**: Popup shows errors or blank window list  
**Fix**: Align message handler response with popup expectations  
**Status**: Completed in PR #72

#### `fix/initial-sync` - Initial Sync Truncation ✅
**Impact**: New devices silently lose tabs beyond first 100  
**Fix**: Send CRDT state snapshot for initial sync  
**Status**: Completed in PR #73

#### `fix/rate-limiter-leak` - Rate Limiter Memory Leak ✅
**Impact**: Server eventually runs out of memory and crashes  
**Fix**: Properly schedule cleanup with elapsed time check  
**Status**: Completed in PR #76

### 3.2 Security Fixes 🔒 **REQUIRED FOR RELEASE**

#### `fix/cors-config` - CORS Configuration ✅
**Impact**: Security vulnerability with permissive CORS  
**Fix**: Allow only browser extension origins and configured domains  
**Status**: Completed in PR #77

#### `fix/csp-manifest` - Content Security Policy ✅
**Impact**: Required for Mozilla addon store submission  
**Fix**: Add CSP to manifest.json  
**Status**: Completed - Added comprehensive CSP with strict security policy

#### `fix/input-validation` - Input Validation ✅
**Impact**: Potential DOS attacks  
**Fix**: Validate request size and operation count  
**Status**: Completed in PR #78

#### `fix/permission-checks` - Dynamic Permission Verification ✅
**Impact**: MV3 allows runtime permission revocation  
**Fix**: Check permissions before each sync attempt  
**Status**: Completed - Added PermissionsService and integrated permission checks into sync flow

### 3.3 Data Integrity Fixes 💾 **PREVENT DATA LOSS**

> **Note**: These items were deprioritized as they are not blocking multi-device sync. They will be addressed in Phase 5 for production hardening.

#### `fix/sqlx-migrations` - Database Migrations (Deferred to Phase 5)
**Impact**: Runtime CREATE TABLE is fragile  
**Fix**: Use proper SQLx migration system  
**Status**: Deferred - Current approach works, formal migrations for v1.0

#### `fix/operation-idempotency` - Operation Idempotency (Deferred to Phase 5)
**Impact**: Duplicate operations on retry  
**Fix**: Use INSERT OR IGNORE with proper operation IDs  
**Status**: Deferred - Not causing issues in practice

#### `fix/operation-ids` - Operation ID Format (Deferred to Phase 5)
**Impact**: IDs with underscores break parsing  
**Fix**: Use non-printable delimiter or composite primary key  
**Status**: Deferred - Current format working adequately

#### `fix/crdt-materialization` - CRDT State Persistence (Deferred to Phase 5)
**Impact**: Memory state not reflected in database  
**Fix**: Update database tables atomically with CRDT operations  
**Status**: Deferred - DashMap cache provides sufficient durability

---

## 🧪 Phase 4: UI Redesign & Testing

### Overview

Modernize the extension UI with proper design system, comprehensive testing, and improved developer experience.

### Primary Goals

1. **Code Quality**: Zero `any` types, consistent patterns, clean architecture
2. **Design System**: WCAG 2.1 AA compliant, design tokens, dark mode
3. **Component Library**: Reusable, tested, accessible components
4. **Testing**: 95%+ coverage, visual regression, E2E user flows
5. **Developer Experience**: Storybook, documentation, tooling

---

## 🚀 Phase 5: Production Ready

### Overview

Prepare for v1.0 release with performance optimization, monitoring, production hardening, and Mozilla addon store submission.

### Primary Goals

1. **Monitoring**: Server metrics, distributed tracing, performance dashboards
2. **Performance**: Handle 200+ tabs smoothly, optimize sync latency
3. **Production Hardening**:
   - SQLx migrations for database schema management
   - Operation idempotency to prevent duplicates
   - Robust operation ID format
   - Full CRDT state materialization to database
4. **Release**: Mozilla addon store ready, single-binary server, v1.0 documentation

---

## 📊 Success Metrics (Pending)

| Metric                   | Target         | Phase   |
| ------------------------ | -------------- | ------- |
| Multi-device Sync        | Working        | Phase 3 |
| Data Persistence         | No loss        | Phase 3 |
| Operation Ordering       | Correct        | Phase 3 |
| Sync Latency (Active)    | ≤ 1s           | Phase 3 |
| Memory Leaks             | None           | Phase 3 |
| Security Vulnerabilities | Fixed          | Phase 3 |
| Extension Test Coverage  | 95%+           | Phase 4 |
| Overall Test Coverage    | 95%+           | Phase 4 |
| Accessibility Compliance | WCAG 2.1 AA    | Phase 4 |
| Visual Regression Tests  | Implemented    | Phase 4 |
| Cross-browser Testing    | Complete       | Phase 4 |
| Usability Testing        | User validated | Phase 4 |
| Sync Latency P95         | ≤ 10ms         | Phase 5 |
| 200+ Tabs Performance    | Smooth         | Phase 5 |
| Security Audit           | Passed         | Phase 5 |
| Mozilla Approval         | Ready          | Phase 5 |

---

## 📝 Progress Tracking Rules

- Use `[ ]` for pending, `[x]` for completed
- Update this file as part of each PR
- Each branch should result in working software
- Run all tests before marking complete
- **Always create a PR when a branch is ready for review**
- Include comprehensive testing and documentation in each PR

---

## 🔑 Key Principles

1. **Unified Changes**: Related extension and server changes in same branch
2. **Incremental Progress**: Each branch should be independently mergeable
3. **Test Everything**: Both sides need comprehensive tests
4. **Performance First**: Every change considers 200+ tab scenarios
5. **Clean Architecture**: Apply same patterns to both extension and server

---

## ✅ Success Criteria

### Phase 3 (Critical Fixes)

#### Core Functionality ✓
- [x] Multiple Firefox instances can sync tabs using same server
- [x] Server restarts don't lose data - state restored from database
- [x] Operations applied in correct order with atomic Lamport clock
- [x] Sync happens within 1s during activity (queue threshold working)
- [x] Popup displays correct window list without errors
- [x] New devices receive complete state (>100 tabs supported)
- [x] Server runs indefinitely without memory leaks

#### Security & Compliance ✓
- [x] CORS properly configured - only extension origins allowed
- [x] Content Security Policy added to manifest.json
- [x] Input validation prevents DOS attacks
- [x] Permissions checked before each sync operation

<<<<<<< HEAD
#### Data Integrity (Deferred to Phase 5)
- [ ] Database uses SQLx migrations (no runtime CREATE TABLE) - *Deferred to Phase 5*
- [ ] Operations are idempotent - no duplicates on retry - *Deferred to Phase 5*
- [ ] Operation IDs handle all character combinations - *Deferred to Phase 5*
- [ ] CRDT state persisted to database tables - *Deferred to Phase 5*
=======
#### Data Integrity ✓
- [x] Database uses SQLx migrations (no runtime CREATE TABLE)
- [ ] Operations are idempotent - no duplicates on retry
- [ ] Operation IDs handle all character combinations
- [ ] CRDT state persisted to database tables
>>>>>>> 8d9217ac

### Phase 4 (UI Redesign & Testing)

- [ ] All code follows consistent organization patterns with zero `any` types
- [ ] Design token system implemented with WCAG 2.1 AA compliance
- [ ] Component library built with 95%+ test coverage
- [ ] Dark mode fully implemented with theme switching
- [ ] Visual regression tests integrated into CI
- [ ] E2E test suite covering all user flows
- [ ] Storybook documentation for all components
- [ ] Technical debt reduced by 80%+

### Phase 5 (Production Ready)

- [ ] Server metrics and health endpoints implemented
- [ ] P95 sync latency ≤ 10ms verified under load
- [ ] 200+ tabs handled smoothly without performance degradation
- [ ] Distributed tracing integrated for debugging
- [ ] Database uses SQLx migrations (deferred from Phase 3)
- [ ] Operations are idempotent with no duplicates (deferred from Phase 3)
- [ ] Operation IDs handle all character combinations (deferred from Phase 3)
- [ ] CRDT state fully persisted to database (deferred from Phase 3)
- [ ] Single-binary server distribution created
- [ ] Mozilla addon store submission ready
- [ ] v1.0 documentation complete with migration guide
- [ ] Release automation scripts tested and working<|MERGE_RESOLUTION|>--- conflicted
+++ resolved
@@ -232,19 +232,11 @@
 - [x] Input validation prevents DOS attacks
 - [x] Permissions checked before each sync operation
 
-<<<<<<< HEAD
-#### Data Integrity (Deferred to Phase 5)
-- [ ] Database uses SQLx migrations (no runtime CREATE TABLE) - *Deferred to Phase 5*
+#### Data Integrity
+- [x] Database uses SQLx migrations (no runtime CREATE TABLE) ✓
 - [ ] Operations are idempotent - no duplicates on retry - *Deferred to Phase 5*
 - [ ] Operation IDs handle all character combinations - *Deferred to Phase 5*
 - [ ] CRDT state persisted to database tables - *Deferred to Phase 5*
-=======
-#### Data Integrity ✓
-- [x] Database uses SQLx migrations (no runtime CREATE TABLE)
-- [ ] Operations are idempotent - no duplicates on retry
-- [ ] Operation IDs handle all character combinations
-- [ ] CRDT state persisted to database tables
->>>>>>> 8d9217ac
 
 ### Phase 4 (UI Redesign & Testing)
 
