--- conflicted
+++ resolved
@@ -1,9 +1,5 @@
 import { Container, Title, SegmentedControl, Group, Select, MantineColorScheme, Button, Text, Stack, Divider, Paper, Box, useComputedColorScheme, useMantineTheme } from '@mantine/core';
-<<<<<<< HEAD
-import { withAppTheme, useAppTheme, ThemeStyle } from '../themes';
-=======
 import { withAppTheme, useAppTheme, ThemeStyle } from './themes';
->>>>>>> 54ae4697
 import { debugStyles, GradientButton, getThemeAwareGradient, getDebugClassName, createDebugComponent, withDebug } from './utils/debug-utils';
 import { StyledExample } from './styled-example';
 import { StylingUtilsExample } from './styling-utils-example';
